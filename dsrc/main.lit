@code_type d .d
@comment_type // %s

@title Main

@s Introduction

This file contains the source code for `main.d` the file which contains the
main function for Literate. This will parse any arguments, show help text
and finally run tangle or weave (or both) on any input files.

Here is an overview:

--- main.d
@{Imports}
@{Globals}

@{getLinenums function}

void main(in string[] args) {
    string[] files = [];

    @{Parse the arguments}

    @{Run Literate}
}
---

@s Parsing the Arguments

The arguments will consist of either flags or input files. The flags Literate
accepts are:

* `--help       -h`          Show the help text
* `--tangle     -t`          Only run tangle
* `--weave      -w`          Only run weave
* `--no-output`              Do not generate any output
* `--out-dir    -odir DIR`   Put the generated files in DIR

All other inputs are input files.

We also need some variables to store these flags in, and they should be global
so that the rest of the program can access them.

--- Globals
bool tangleOnly;
bool weaveOnly;
bool noOutput;
string outDir = "."; // Default is current directory
---

Now, to actually parse the arguments:

--- Parse the arguments
for (int i = 1; i < args.length; i++) {
    string arg = args[i];

    if (arg == "--help" || arg == "-h") {
        writeln("Lit: Literate Programming System\n"
                "\n"
                "Usage: lit [options] <inputs>\n"
                "\n"
                "Options:\n"
                "--help    -h          Show this help text\n"
                "--tangle  -t          Only compile code files\n"
                "--weave   -w          Only compile HTML files\n"
                "--no-output           Do not generate any output files\n"
                "--out-dir -odir DIR   Put the generated files in DIR\n"
               );
        return;
    } else if (arg == "--tangle" || arg == "-t") {
        tangleOnly = true;
    } else if (arg == "--weave" || arg == "-w") {
        weaveOnly = true;
    } else if (arg == "--no-output") {
        noOutput = true;
    } else if (arg == "--out-dir" || arg == "-odir") {
        if (i == args.length - 1) {
            writeln("No output directory provided.");
            return;
        }
        outDir = args[++i];
    } else {
        files ~= arg;
    }
}
---

@s Run Literate

To run literate we go through every file that was passed in, check if it exists,
and run tangle and weave on it (unless `tangleOnly` or `weaveOnly` was specified).

--- Run Literate
if (files.length > 0) {
    foreach (filename; files) {
        if (!filename.exists()) {
            writeln("File ", filename, " does not exist!");
            continue;
        }
        File f = File(filename);
        string fileSrc = readall(f);

        Program p = new Program();
        p.file = filename;
        Chapter c = new Chapter();
        c.file = filename;
        c.majorNum = 1; c.minorNum = 0;

        c = parseChapter(c, fileSrc);
        p.chapters ~= c;

        if (!weaveOnly) {
            tangle(p);
        }
        p = new Program();
        p.file = filename;
        c = new Chapter();
        c.file = filename;
        c.majorNum = 1; c.minorNum = 0;

        c = parseChapter(c, fileSrc);
        p.chapters ~= c;

        if (!tangleOnly) {
            weave(p);
        }

<<<<<<< HEAD
=======
        @{Check for compiler errors}
>>>>>>> 45f6669c
    }
}
---

In addition, we also accept input from stdin if no files were specified.

--- Run Literate +=
else {
    string stdinSrc = readall();

    Program p = new Program();
    p.file = "stdin";
    Chapter c = new Chapter();
    c.file = "stdin";
    c.majorNum = 1; c.minorNum = 0;

    c = parseChapter(c, stdinSrc);
    p.chapters ~= c;

    if (!weaveOnly) {
        tangle(p);
    }

    p = new Program();
    p.file = "stdin";
    c = new Chapter();
    c.file = "stdin";
    c.majorNum = 1; c.minorNum = 0;

    c = parseChapter(c, stdinSrc);
    p.chapters ~= c;
    if (!tangleOnly) {
        weave(p);
    }
<<<<<<< HEAD

=======
    @{Check for compiler errors}
>>>>>>> 45f6669c
}
---

--- Check for compiler errors
<<<<<<< HEAD
string compilerCmd;
string errorFormat;
foreach (cmd; p.commands) {
    if (cmd.name == "@compiler") {
        compilerCmd = cmd.args;
    } else if (cmd.name == "@error_format") {
        errorFormat = cmd.args;
    }
}
foreach (cmd; c.commands) {
    if (cmd.name == "@compiler") {
        compilerCmd = cmd.args;
    } else if (cmd.name == "@error_format") {
        errorFormat = cmd.args;
    }
}
writeln(compilerCmd);
auto output = executeShell(compilerCmd).output.split("\n");
foreach (line; output) {
    writeln(line);
    writeln(errorFormat.replaceAll(regex("%s"), ".*?")
                                                     .replaceAll(regex("%l"), "(?P<linenum>\\d+?)")
                                                     .replaceAll(regex("%f"), "(?P<filename>.*?)")
                                                     .replaceAll(regex("%m"), "(?P<message>.*?)"));

    auto matches = matchFirst(line, regex("^" ~ errorFormat.replaceAll(regex("%s"), ".*?")
                                                     .replaceAll(regex("%l"), "(?P<linenum>\\d+?)")
                                                     .replaceAll(regex("%f"), "(?P<filename>.*?)")
                                                     .replaceAll(regex("%m"), "(?P<message>.*?)") ~ "$"));


    writeln("Line num ", matches["linenum"]);
    writeln("Filename ", matches["filename"]);
    writeln("Message ", matches["message"]);
=======
Line[][string] codeLinenums;

Block[string] rootCodeblocks;
Block[string] codeblocks;
getCodeblocks(p, codeblocks, rootCodeblocks);

foreach (b; rootCodeblocks) {
    codeLinenums = getLinenums(codeblocks, b.name, b.name, codeLinenums);
}
---

--- getLinenums function
Line[][string] getLinenums(Block[string] codeblocks, string blockName, 
                 string rootName, Line[][string] codeLinenums) {
    Block block = codeblocks[blockName];

    if (block.commentString != "") {
        codeLinenums[rootName] ~= new Line("comment", "", 0);
    }

    foreach (lineObj; block.lines) {
        string line = lineObj.text;
        string stripLine = strip(line);
        if (stripLine.startsWith("@{") && stripLine.endsWith("}")) {
            auto index = stripLine.length - 1;
            auto newBlockName = stripLine[2..index];
            getLinenums(codeblocks, newBlockName, rootName, codeLinenums);
        } else {
            codeLinenums[rootName] ~= lineObj;
        }
    }
    codeLinenums[rootName] ~= new Line("", "", 0);

    return codeLinenums;
>>>>>>> 45f6669c
}
---

Finally, we also have to add the imports.

--- Imports
import parser;
import tangler;
import weaver;
import util;
import std.stdio;
import std.file;
import std.string;
<<<<<<< HEAD
import std.process;
import std.regex;
=======
>>>>>>> 45f6669c
---<|MERGE_RESOLUTION|>--- conflicted
+++ resolved
@@ -126,10 +126,7 @@
             weave(p);
         }
 
-<<<<<<< HEAD
-=======
         @{Check for compiler errors}
->>>>>>> 45f6669c
     }
 }
 ---
@@ -164,16 +161,22 @@
     if (!tangleOnly) {
         weave(p);
     }
-<<<<<<< HEAD
-
-=======
+
     @{Check for compiler errors}
->>>>>>> 45f6669c
 }
 ---
 
 --- Check for compiler errors
-<<<<<<< HEAD
+Line[][string] codeLinenums;
+
+Block[string] rootCodeblocks;
+Block[string] codeblocks;
+getCodeblocks(p, codeblocks, rootCodeblocks);
+
+foreach (b; rootCodeblocks) {
+    codeLinenums = getLinenums(codeblocks, b.name, b.name, codeLinenums);
+}
+
 string compilerCmd;
 string errorFormat;
 foreach (cmd; p.commands) {
@@ -208,15 +211,6 @@
     writeln("Line num ", matches["linenum"]);
     writeln("Filename ", matches["filename"]);
     writeln("Message ", matches["message"]);
-=======
-Line[][string] codeLinenums;
-
-Block[string] rootCodeblocks;
-Block[string] codeblocks;
-getCodeblocks(p, codeblocks, rootCodeblocks);
-
-foreach (b; rootCodeblocks) {
-    codeLinenums = getLinenums(codeblocks, b.name, b.name, codeLinenums);
 }
 ---
 
@@ -243,7 +237,6 @@
     codeLinenums[rootName] ~= new Line("", "", 0);
 
     return codeLinenums;
->>>>>>> 45f6669c
 }
 ---
 
@@ -257,9 +250,6 @@
 import std.stdio;
 import std.file;
 import std.string;
-<<<<<<< HEAD
 import std.process;
 import std.regex;
-=======
->>>>>>> 45f6669c
 ---