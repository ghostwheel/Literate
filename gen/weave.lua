--- conflicted
+++ resolved
@@ -145,87 +145,6 @@
         end
 
 
-<<<<<<< HEAD
-if startswith(line, "@codetype") then -- Ignore this line
-    goto continue
-end
-
-if string.match(line, "^%-%-%-.+$") then -- Codeblock began
--- Begin codeblock
--- A code block just began
-in_prose = false
-in_codeblock = true
--- Write the current markdown
-write_markdown(markdown, out)
--- Reset the markdown
-markdown = ""
-
-write(out, "<div class=\"codeblock\">\n")
-local name = strip(string.sub(line, 4, #line)) -- The codeblock name
-
-local adding = false -- Whether or not this block is a +=
-
-if string.match(name, "+=") then
-    local plus_index = name:match'^.*()%+'
-    name = strip(string.sub(name, 1, plus_index-1))
-    adding = true
-end
-
-cur_codeblock_name = name
-file = string.match(name, "^.+%w%.%w+$") -- Whether or not this name is a file name
-
-local definition_location = block_locations[name][1]
-
-if block_locations[name] == nil then
-    print(line_num .. ":Unknown block name " .. name)
-    os.exit()
-end
-
-local output = name .. " <a href=\"#" .. definition_location .. "\">" .. definition_location .. "</a>" -- Add the link to the definition location
-local plus = ""
-if adding then
-    plus = "+"
-end
-output = "{" .. output .. "} " .. plus .. "≡" -- Add the = or +=
-
-if file then
-    output = "<strong>" .. output .. "</strong>" -- If the name is a file, make it bold
-end
-
-write(out, "<p class=\"notp\"><span class=\"codeblock_name\">" .. output .. "</span></p>\n")
--- We can now begin pretty printing the code that comes next
-write(out, start_codeblock)
-elseif string.match(line, "^%-%-%-$") then -- Codeblock ended
--- End codeblock
--- A code block just ended
-in_prose = true
-in_codeblock = false
-
--- First start by ending the pretty printing
-write(out, end_codeblock)
--- This was stored when the code block began
-local name = cur_codeblock_name
-
--- Write any "see also" links
-local locations = block_locations[name]
-if block_locations[name] == nil then
-    print(line_num .. ":Unknown block name " .. name)
-    os.exit()
-end
-
-if #locations > 1 then
-    local links = "" -- This will hold the html for the links
-    local loopnum = 0
-    for i = 2,#locations do
-        local location = locations[i]
-        if location ~= sectionnum then
-            loopnum = loopnum + 1
-            local punc = "" -- We might need a comma or 'and'
-            if loopnum > 1 and loopnum < #locations-1 then
-                punc = ","
-            elseif loopnum == #locations-1 and loopnum > 1 then
-                punc = " and"
-=======
         -- Parse the line
         if line == "" then
             -- This was a blank line
@@ -233,7 +152,6 @@
                 write(out, "\n")
             else
                 markdown = markdown .. "\n" -- Tell markdown this was a blank line
->>>>>>> f64d3e70
             end
             goto continue
         end
@@ -241,87 +159,6 @@
         if startswith(line, "@codetype") then -- Ignore this line
             goto continue
         end
-<<<<<<< HEAD
-        output = output .. punc .. " <a href=\"#" .. location .. "\">" .. location .. "</a>"
-    end
-    output = output .. ".</p>\n"
-    write(out, output)
-end
--- Close the "codeblock" div
-write(out, "</div>\n")
-elseif startswith(line, "@s") and not in_codeblock then -- Section began
--- Create a new section
-if sectionnum > 1 then
-    -- Every section is part of a div. Here we close the last one, and open a new one
-    write(out, "</div>")
-end
-if sectionnum > 0 then
-    write(out, "<div class=\"section\">\n")
-end
-
--- Write the markdown. It is possible that the last section had no code and was only prose.
-write_markdown(markdown, out)
--- Reset the markdown
-markdown = ""
-
-in_section = true
-sectionnum = sectionnum + 1
-heading_title = strip(string.sub(line, 3, #line))
-local class = ""
-if heading_title == "" then
-    class = "class=\"noheading\""
-end
-write(out, "<p class=\"notp\" id=\"" .. sectionnum .. "\"></p><h4 ".. class .. ">" .. sectionnum .. ". ".. heading_title .. "</h4>\n")
-elseif startswith(line, "@title") then -- Title created
--- Create the title
-local title = strip(string.sub(line, 7, #line))
-write(out, "<h1>" .. title .. "</h1>\n")
-else
-    if in_codeblock then
--- Write out the line of code
-line = string.gsub(line, "&", "&amp;")
-line = string.gsub(line, "<", "&lt;")
-line = string.gsub(line, ">", "&gt;")
--- Link any sections in the line
-while string.match(line, "@{.*}") do
-    if not startswith(strip(line), "@{") and in_codeblock then
-        break
-    end
-    local m = string.match(line, "@{.*}")
-    local name = string.sub(m, 3, #m - 1) -- Get the name in curly brackets
-    local location = block_locations[name][1]
-    if block_locations[name] == nil then
-        print(line_num .. ":Unknown block name " .. name)
-        os.exit()
-    end
-
-    if in_codeblock then
-        local anchor = " <a href=\"#" .. location .. "\">" .. location .. "</a>"
-        local links = "<span class=\"nocode\">{" .. name .. anchor .. "}</span>" -- The nocode is so that this is not pretty printed
-        line = string.gsub(line, literalize(m), links)
-    else
-        local anchor = "[" .. location .. "](#" .. location .. ")"
-        local links = "{" .. name .. anchor .. "}"
-        line = string.gsub(line, literalize(m), links)
-    end
-end
-code_lines[line_num] = true
-write(out, line .. "\n")
-    else
--- Add the line to the markdown
--- Link any sections in the line
-while string.match(line, "@{.*}") do
-    if not startswith(strip(line), "@{") and in_codeblock then
-        break
-    end
-    local m = string.match(line, "@{.*}")
-    local name = string.sub(m, 3, #m - 1) -- Get the name in curly brackets
-    local location = block_locations[name][1]
-    if block_locations[name] == nil then
-        print(line_num .. ":Unknown block name " .. name)
-        os.exit()
-    end
-=======
         
         if string.match(line, "^%-%-%-.+$") then -- Codeblock began
 
@@ -366,7 +203,7 @@
                 output = "<b>" .. output .. "</b>" -- If the name is a file, make it bold
             end
             
-            write(out, "<p class=\"notp\" id=\"" .. name .. sectionnum .. "\"><span class=\"codeblock_name\">" .. output .. "</span></p>\n")
+            write(out, "<p class=\"notp\"><span class=\"codeblock_name\">" .. output .. "</span></p>\n")
             -- We can now begin pretty printing the code that comes next
             write(out, start_codeblock)
         elseif string.match(line, "^%-%-%-$") then -- Codeblock ended
@@ -413,7 +250,6 @@
                     write(out, "<p class=\"seealso\">See also section" .. plural .. links .. ".</p>\n")
                 end
             end
->>>>>>> f64d3e70
 
             -- Write any "used in" links
             -- Top level codeblocks such as files are never used, so we have to check here
@@ -442,11 +278,13 @@
         elseif startswith(line, "@s") and not in_codeblock then -- Section began
 
             -- Create a new section
-            if sectionnum ~= 1 then
+            if sectionnum > 1 then
                 -- Every section is part of a div. Here we close the last one, and open a new one
                 write(out, "</div>")
             end
-            write(out, "<div class=\"section\">\n")
+            if sectionnum > 0 then
+                write(out, "<div class=\"section\">\n")
+            end
             
             -- Write the markdown. It is possible that the last section had no code and was only prose.
             write_markdown(markdown, out)
@@ -460,7 +298,7 @@
             if heading_title == "" then
                 class = "class=\"noheading\""
             end
-            write(out, "<p class=\"notp\" id=\"" .. sectionnum .. "\"><h4 ".. class .. ">" .. sectionnum .. ". ".. heading_title .. "</h4></p>\n")
+            write(out, "<p class=\"notp\" id=\"" .. sectionnum .. "\"></p><h4 ".. class .. ">" .. sectionnum .. ". ".. heading_title .. "</h4>\n")
         elseif startswith(line, "@title") then -- Title created
 
             -- Create the title
@@ -532,16 +370,11 @@
         ::continue::
     end
 
-<<<<<<< HEAD
--- Clean up
-write_markdown(markdown, out)
--- Close the last section's div
-write(out, "</div>")
-=======
->>>>>>> f64d3e70
 
     -- Clean up
     write_markdown(markdown, out)
+    -- Close the last section's div
+    write(out, "</div>")
     
     if has_index then
         write(out, create_index(inputfilename))
