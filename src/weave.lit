--- conflicted
+++ resolved
@@ -538,7 +538,6 @@
 
 @s
 
-<<<<<<< HEAD
 Here we write actually write the line to html if it is in a codeblock. We must first escape certain HTML special characters.
 
 --- Write out the line of code
@@ -559,8 +558,6 @@
 
 @s
 
-=======
->>>>>>> 75cb3b8e
 Finally, we clean up at the end. We write any last bits of markdown, make the index if necessary, and write the closing HTML.
 
 --- Clean up
